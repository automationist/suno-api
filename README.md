--- conflicted
+++ resolved
@@ -124,11 +124,8 @@
     If no IDs are provided, all music will be returned.
 - `/api/get_limit`: Get quota Info
 - `/api/extend_audio`: Extend audio length
-<<<<<<< HEAD
 - `/api/clip`: Get clip information based on ID passed as query parameter `id`
-=======
 - `/api/concat`: Generate the whole song from extensions
->>>>>>> 2bd9ab67
 ```
 
 For more detailed documentation, please check out the demo site:
@@ -174,17 +171,15 @@
     response = requests.get(url)
     return response.json()
 
-
-<<<<<<< HEAD
 def get_clip(clip_id):
     url = f"{base_url}/api/clip?id={clip_id}"
     response = requests.get(url)
-=======
+    return response.json()
+
 def generate_whole_song(clip_id):
     payloyd = {"clip_id": clip_id}
     url = f"{base_url}/api/concat"
     response = requests.post(url, json=payload)
->>>>>>> 2bd9ab67
     return response.json()
 
 
